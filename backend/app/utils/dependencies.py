--- conflicted
+++ resolved
@@ -1,4 +1,3 @@
-<<<<<<< HEAD
 """Dépendances FastAPI pour l'authentification et l'autorisation."""
 
 from typing import Optional
@@ -42,50 +41,4 @@
     """Vérifier que l'utilisateur actuel est un administrateur."""
     if current_user.role != UserRole.ADMIN:
         raise HTTPException(status_code=status.HTTP_403_FORBIDDEN, detail="Not enough permissions")
-    return current_user
-=======
-"""Dépendances FastAPI pour l'authentification et l'autorisation."""
-
-from typing import Optional
-
-from fastapi import Depends, HTTPException, status
-from fastapi.security import OAuth2PasswordBearer
-from sqlalchemy.orm import Session
-
-from ..database import get_db
-from ..models import User, UserRole
-from .security import verify_token
-
-oauth2_scheme = OAuth2PasswordBearer(tokenUrl="auth/login")
-
-credentials_exception = HTTPException(
-    status_code=status.HTTP_401_UNAUTHORIZED,
-    detail="Could not validate credentials",
-    headers={"WWW-Authenticate": "Bearer"},
-)
-
-
-def get_current_user(token: str = Depends(oauth2_scheme), db: Session = Depends(get_db)) -> User:
-    """Obtenir l'utilisateur actuel à partir du token JWT."""
-    from ..services.user import get_user_by_email  # Import local pour éviter la circularité
-
-    token_data = verify_token(token, credentials_exception)
-    if token_data is None or token_data.email is None:
-        raise credentials_exception
-    user = get_user_by_email(db, email=token_data.email)
-    if user is None:
-        raise credentials_exception
-    return user
-
-
-def get_current_active_user(current_user: User = Depends(get_current_user)) -> User:
-    """Obtenir l'utilisateur actuel actif."""
-    return current_user
-
-
-def require_admin(current_user: User = Depends(get_current_active_user)) -> User:
-    """Vérifier que l'utilisateur actuel est un administrateur."""
-    if current_user.role != UserRole.ADMIN:
-        raise HTTPException(status_code=status.HTTP_403_FORBIDDEN, detail="Not enough permissions")
-    return current_user
->>>>>>> ddcd82fc
+    return current_user